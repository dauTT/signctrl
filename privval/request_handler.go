package privval

import (
	"bytes"
	"context"
	"errors"
	"fmt"

	"github.com/BlockscapeNetwork/signctrl/rpc"
	"github.com/BlockscapeNetwork/signctrl/types"
	"github.com/gogo/protobuf/proto"
	tm_cryptoenc "github.com/tendermint/tendermint/crypto/encoding"
	tm_cryptoproto "github.com/tendermint/tendermint/proto/tendermint/crypto"
	tm_privvalproto "github.com/tendermint/tendermint/proto/tendermint/privval"
	tm_typesproto "github.com/tendermint/tendermint/proto/tendermint/types"
	tm_types "github.com/tendermint/tendermint/types"
)

var (
	// ErrRankObsolete is returned if the requested vote height is too far ahead of the last
	// block the validator signed. The gap must be at least {threshold} blocks.
	ErrRankObsolete = errors.New("at least one threshold was exceeded between requested vote height and last_signed_height")
)

// wrapMsg wraps a protobuf message into a privval proto message.
func wrapMsg(pb proto.Message) *tm_privvalproto.Message {
	msg := tm_privvalproto.Message{}
	switch pb := pb.(type) {
	case *tm_privvalproto.Message:
		msg = *pb
	case *tm_privvalproto.PingRequest:
		msg.Sum = &tm_privvalproto.Message_PingRequest{PingRequest: pb}
	case *tm_privvalproto.PingResponse:
		msg.Sum = &tm_privvalproto.Message_PingResponse{PingResponse: pb}
	case *tm_privvalproto.PubKeyRequest:
		msg.Sum = &tm_privvalproto.Message_PubKeyRequest{PubKeyRequest: pb}
	case *tm_privvalproto.PubKeyResponse:
		msg.Sum = &tm_privvalproto.Message_PubKeyResponse{PubKeyResponse: pb}
	case *tm_privvalproto.SignVoteRequest:
		msg.Sum = &tm_privvalproto.Message_SignVoteRequest{SignVoteRequest: pb}
	case *tm_privvalproto.SignedVoteResponse:
		msg.Sum = &tm_privvalproto.Message_SignedVoteResponse{SignedVoteResponse: pb}
	case *tm_privvalproto.SignProposalRequest:
		msg.Sum = &tm_privvalproto.Message_SignProposalRequest{SignProposalRequest: pb}
	case *tm_privvalproto.SignedProposalResponse:
		msg.Sum = &tm_privvalproto.Message_SignedProposalResponse{SignedProposalResponse: pb}
	default:
		panic(fmt.Errorf("unknown message type: %T", pb))
	}

	return &msg
}

// hasSignedCommit checks whether the given validator address has a commitsig
// in the provided commitsigs.
func hasSignedCommit(valaddr tm_types.Address, commitsigs *[]tm_types.CommitSig) bool {
	for _, commitsig := range *commitsigs {
		if cmp := bytes.Compare(commitsig.ValidatorAddress, valaddr); cmp == 0 {
			return true
		}
	}

	return false
}

// isRankUpToDate checks whether the validator's rank is still up to date or obsolete.
func isRankUpToDate(reqHeight int64, lastHeight int64, threshold int) bool {
	return reqHeight-lastHeight < int64(threshold+1)
}

// handlePingRequest handles a PingRequest by returning a
// PingResponse.
func handlePingRequest(pv *SCFilePV) (*tm_privvalproto.Message, error) {
	pv.Logger.Debug("Received PingRequest")
	return wrapMsg(&tm_privvalproto.PingResponse{}), nil
}

// handlePubKeyRequest handles a PubKeyRequest by returning a
// PubKeyResponse.
func handlePubKeyRequest(req *tm_privvalproto.PubKeyRequest, pv *SCFilePV) (*tm_privvalproto.Message, error) {
	pv.Logger.Debug("Received PubKeyRequest: %v", req) // TODO: Add toString() for tm_privvalproto.PubKeyRequest

	// Check if the PubKeyRequest is for the chain ID specified
	// in the config.toml.
	if req.GetChainId() != pv.Config.Privval.ChainID {
		err := fmt.Errorf("expected PubKeyRequest for chain ID '%v', instead got '%v'", pv.Config.Privval.ChainID, req.GetChainId())
		return wrapMsg(&tm_privvalproto.PubKeyResponse{
			PubKey: tm_cryptoproto.PublicKey{},
			Error:  &tm_privvalproto.RemoteSignerError{Description: err.Error()},
		}), err
	}

	// GetPubKey never returns an error since the pubkey returned
	// is never nil.
	pubkey, _ := pv.TMFilePV.GetPubKey()
	pbEncPub, err := tm_cryptoenc.PubKeyToProto(pubkey)
	if err != nil {
		return wrapMsg(&tm_privvalproto.PubKeyResponse{
			PubKey: tm_cryptoproto.PublicKey{},
			Error:  &tm_privvalproto.RemoteSignerError{Description: err.Error()},
		}), err
	}

	return wrapMsg(&tm_privvalproto.PubKeyResponse{
		PubKey: pbEncPub,
		Error:  nil,
	}), nil
}

<<<<<<< HEAD
// sharedSignRequestData defines data shared between votes and proposals.
type sharedSignRequestData struct {
	chainID string
	msgType tm_typesproto.SignedMsgType
	height  int64
}
=======
// handleSignVoteRequest handles a SignVoteRequest by returning
// a SignVoteResponse.
func handleSignVoteRequest(ctx context.Context, req *tm_privvalproto.SignVoteRequest, pv *SCFilePV) (*tm_privvalproto.Message, error) {
	pv.Logger.Debug("Received SignVoteRequest: %v", req) // TODO: Add toString() for tm_privvalproto.SignVoteRequest
>>>>>>> e82503dc

// getSharedSignRequestData returns shared sign request data.
func getSharedSignRequestData(msg *tm_privvalproto.Message) (data sharedSignRequestData) {
	switch msg.Sum.(type) {
	case *tm_privvalproto.Message_SignVoteRequest:
		req := msg.GetSignVoteRequest()
		data.chainID = req.ChainId
		data.msgType = req.Vote.Type
		data.height = req.Vote.Height

<<<<<<< HEAD
	case *tm_privvalproto.Message_SignProposalRequest:
		req := msg.GetSignProposalRequest()
		data.chainID = req.ChainId
		data.msgType = req.Proposal.Type
		data.height = req.Proposal.Height
=======
	// If the requested height is at least {threshold+1} higher than last_signed_height,
	// the node's rank has become obsolete due to a rank update in the set.
	if !isRankUpToDate(req.Vote.Height, pv.State.LastHeight, pv.GetThreshold()) {
		pv.Logger.Debug("(%v - %v) < %v", req.Vote.Height, pv.State.LastHeight, pv.GetThreshold())
		return wrapMsg(&tm_privvalproto.SignedVoteResponse{
			Vote:  tm_typesproto.Vote{},
			Error: &tm_privvalproto.RemoteSignerError{Description: ErrRankObsolete.Error()},
		}), ErrRankObsolete
>>>>>>> e82503dc
	}

	return data
}

// buildResponse builds a response for the given message. The message must wrap
// either a SignVoteRequest or a SignProposalRequest.
func buildResponse(msg *tm_privvalproto.Message, rse *tm_privvalproto.RemoteSignerError) *tm_privvalproto.Message {
	switch msg.Sum.(type) {
	case *tm_privvalproto.Message_SignVoteRequest:
		return wrapMsg(&tm_privvalproto.SignedVoteResponse{
			Vote:  *msg.GetSignVoteRequest().GetVote(),
			Error: rse,
		})

	case *tm_privvalproto.Message_SignProposalRequest:
		return wrapMsg(&tm_privvalproto.SignedProposalResponse{
			Proposal: *msg.GetSignProposalRequest().GetProposal(),
			Error:    rse,
		})
	}

<<<<<<< HEAD
	return nil
}

// handleSignRequest handles SignVoteRequests and SignProposalRequests by
// returning either a SignedVoteResponse or a SignedProposalResponse.
func handleSignRequest(ctx context.Context, msg *tm_privvalproto.Message, pv *SCFilePV) (*tm_privvalproto.Message, error) {
	reqData := getSharedSignRequestData(msg)
=======
	pv.Logger.Info("Signed %v for block height %v", req.Vote.Type, req.Vote.Height)
	return wrapMsg(&tm_privvalproto.SignedVoteResponse{
		Vote:  *req.Vote,
		Error: nil,
	}), nil
}

// handleSignProposalRequest handles a SignProposalRequest by
// returning a SignProposalResponse.
func handleSignProposalRequest(ctx context.Context, req *tm_privvalproto.SignProposalRequest, pv *SCFilePV) (*tm_privvalproto.Message, error) {
	pv.Logger.Debug("Received SignProposalRequest: %v", req) // TODO: Add toString() for tm_privvalproto.SignProposalRequest
>>>>>>> e82503dc

	// Check if the request is for the chain ID specified in the config.toml.
	if reqData.chainID != pv.Config.Privval.ChainID {
		err := fmt.Errorf("expected sign request for chain ID '%v', instead got '%v'", pv.Config.Privval.ChainID, reqData.chainID)
		return buildResponse(msg, &tm_privvalproto.RemoteSignerError{Description: err.Error()}), err
	}

	// If the requested height is at least {threshold}+1 higher than last_signed_height,
	// the node's rank has become obsolete due to a rank update in the set.
<<<<<<< HEAD
	if !isRankUpToDate(reqData.height, pv.State.LastHeight, pv.GetThreshold()) {
		pv.Logger.Printf("[DEBUG] signctrl: The requested height differs too much from the last height (%v - %v >= %v)", reqData.height, pv.State.LastHeight, pv.GetThreshold()+1)
		return buildResponse(msg, &tm_privvalproto.RemoteSignerError{Description: ErrRankObsolete.Error()}), ErrRankObsolete
=======
	if !isRankUpToDate(req.Proposal.Height, pv.State.LastHeight, pv.GetThreshold()) {
		pv.Logger.Debug("(%v - %v) < %v", req.Proposal.Height, pv.State.LastHeight, pv.GetThreshold())
		return wrapMsg(&tm_privvalproto.SignedProposalResponse{
			Proposal: tm_typesproto.Proposal{},
			Error:    &tm_privvalproto.RemoteSignerError{Description: ErrRankObsolete.Error()},
		}), ErrRankObsolete
>>>>>>> e82503dc
	}

	// Only check the commitsigs once for each block height.
	// Also, only start checking for block heights greater than 1.
	// This is due to the genesis block not having any commitsigs.
	if reqData.height > pv.BaseSignCtrled.GetCurrentHeight() && reqData.height > 1 {
		// Get block information from the validator's /block endpoint.
		rb, err := rpc.QueryBlock(ctx, pv.Config.Base.ValidatorListenAddressRPC, reqData.height-1, pv.Logger)
		if err != nil {
			return buildResponse(msg, &tm_privvalproto.RemoteSignerError{Description: err.Error()}), err
		}

		// Update the current height to the height of the request.
		pv.BaseSignCtrled.SetCurrentHeight(reqData.height)
		pv.State.LastHeight = reqData.height

		// Check if the commitsigs in the block are signed by the validator.
		pub, _ := pv.TMFilePV.GetPubKey()
		if !hasSignedCommit(pub.Address(), &rb.Block.LastCommit.Signatures) {
			// Check if the threshold of too many missed blocks in a row is exceeded.
			if err := pv.Missed(); err != nil {
				if err == types.ErrMustShutdown {
					return buildResponse(msg, &tm_privvalproto.RemoteSignerError{Description: err.Error()}), err
				}
			}
		} else {
			// If the commit was signed, reset the counter for missed blocks in a row
			// and unlock it if it hasn't already been unlocked.
			pv.Reset()
			pv.UnlockCounter()
		}
	}

	// Prevent the node from signing if it's not ranked first in the set.
	if pv.GetRank() > 1 {
		err := fmt.Errorf("no signing permission for %v on block height %v (rank: %v)", reqData.msgType, reqData.height, pv.GetRank())
		return buildResponse(msg, &tm_privvalproto.RemoteSignerError{Description: err.Error()}), err
	}

	switch msg.Sum.(type) {
	case *tm_privvalproto.Message_SignVoteRequest:
		req := msg.GetSignVoteRequest()

<<<<<<< HEAD
		// The node has permission to sign the vote, so sign it.
		if err := pv.TMFilePV.SignVote(pv.Config.Privval.ChainID, req.Vote); err != nil {
			err := fmt.Errorf("failed to sign %v for block height %v: %v", req.Vote.Type, req.Vote.Height, err)
			return buildResponse(msg, &tm_privvalproto.RemoteSignerError{Description: err.Error()}), err
		}

		pv.Logger.Printf("[INFO] signctrl: Signed %v for block height %v", req.Vote.Type, req.Vote.Height)
		return buildResponse(wrapMsg(&tm_privvalproto.SignVoteRequest{Vote: req.Vote, ChainId: req.GetChainId()}), nil), nil

	case *tm_privvalproto.Message_SignProposalRequest:
		req := msg.GetSignProposalRequest()

		// The node has permission to sign the proposal, so sign it.
		if err := pv.TMFilePV.SignProposal(pv.Config.Privval.ChainID, req.Proposal); err != nil {
			err := fmt.Errorf("failed to sign %v for block height %v: %v", req.Proposal.Type, req.Proposal.Height, err)
			return buildResponse(msg, &tm_privvalproto.RemoteSignerError{Description: err.Error()}), err
		}

		pv.Logger.Printf("[INFO] signctrl: Signed %v for block height %v", req.Proposal.Type, req.Proposal.Height)
		return buildResponse(wrapMsg(&tm_privvalproto.SignProposalRequest{Proposal: req.Proposal, ChainId: req.GetChainId()}), nil), nil

	default:
		return nil, fmt.Errorf("unknown sign request: %T", msg)
	}
=======
	pv.Logger.Info("Signed %v for block height %v", req.Proposal.Type, req.Proposal.Height)
	return wrapMsg(&tm_privvalproto.SignedProposalResponse{
		Proposal: *req.Proposal,
		Error:    nil,
	}), nil
>>>>>>> e82503dc
}

// HandleRequest handles all incoming requests from the validator.
func HandleRequest(ctx context.Context, msg *tm_privvalproto.Message, pv *SCFilePV) (*tm_privvalproto.Message, error) {
	switch msg.Sum.(type) {
	case *tm_privvalproto.Message_PingRequest:
		return handlePingRequest(pv)
	case *tm_privvalproto.Message_PubKeyRequest:
		return handlePubKeyRequest(msg.GetPubKeyRequest(), pv)
	case *tm_privvalproto.Message_SignVoteRequest, *tm_privvalproto.Message_SignProposalRequest:
		return handleSignRequest(ctx, msg, pv)
	default:
		return nil, fmt.Errorf("unknown message: %v", msg)
	}
}<|MERGE_RESOLUTION|>--- conflicted
+++ resolved
@@ -107,19 +107,12 @@
 	}), nil
 }
 
-<<<<<<< HEAD
 // sharedSignRequestData defines data shared between votes and proposals.
 type sharedSignRequestData struct {
 	chainID string
 	msgType tm_typesproto.SignedMsgType
 	height  int64
 }
-=======
-// handleSignVoteRequest handles a SignVoteRequest by returning
-// a SignVoteResponse.
-func handleSignVoteRequest(ctx context.Context, req *tm_privvalproto.SignVoteRequest, pv *SCFilePV) (*tm_privvalproto.Message, error) {
-	pv.Logger.Debug("Received SignVoteRequest: %v", req) // TODO: Add toString() for tm_privvalproto.SignVoteRequest
->>>>>>> e82503dc
 
 // getSharedSignRequestData returns shared sign request data.
 func getSharedSignRequestData(msg *tm_privvalproto.Message) (data sharedSignRequestData) {
@@ -130,22 +123,11 @@
 		data.msgType = req.Vote.Type
 		data.height = req.Vote.Height
 
-<<<<<<< HEAD
 	case *tm_privvalproto.Message_SignProposalRequest:
 		req := msg.GetSignProposalRequest()
 		data.chainID = req.ChainId
 		data.msgType = req.Proposal.Type
 		data.height = req.Proposal.Height
-=======
-	// If the requested height is at least {threshold+1} higher than last_signed_height,
-	// the node's rank has become obsolete due to a rank update in the set.
-	if !isRankUpToDate(req.Vote.Height, pv.State.LastHeight, pv.GetThreshold()) {
-		pv.Logger.Debug("(%v - %v) < %v", req.Vote.Height, pv.State.LastHeight, pv.GetThreshold())
-		return wrapMsg(&tm_privvalproto.SignedVoteResponse{
-			Vote:  tm_typesproto.Vote{},
-			Error: &tm_privvalproto.RemoteSignerError{Description: ErrRankObsolete.Error()},
-		}), ErrRankObsolete
->>>>>>> e82503dc
 	}
 
 	return data
@@ -168,7 +150,6 @@
 		})
 	}
 
-<<<<<<< HEAD
 	return nil
 }
 
@@ -176,19 +157,6 @@
 // returning either a SignedVoteResponse or a SignedProposalResponse.
 func handleSignRequest(ctx context.Context, msg *tm_privvalproto.Message, pv *SCFilePV) (*tm_privvalproto.Message, error) {
 	reqData := getSharedSignRequestData(msg)
-=======
-	pv.Logger.Info("Signed %v for block height %v", req.Vote.Type, req.Vote.Height)
-	return wrapMsg(&tm_privvalproto.SignedVoteResponse{
-		Vote:  *req.Vote,
-		Error: nil,
-	}), nil
-}
-
-// handleSignProposalRequest handles a SignProposalRequest by
-// returning a SignProposalResponse.
-func handleSignProposalRequest(ctx context.Context, req *tm_privvalproto.SignProposalRequest, pv *SCFilePV) (*tm_privvalproto.Message, error) {
-	pv.Logger.Debug("Received SignProposalRequest: %v", req) // TODO: Add toString() for tm_privvalproto.SignProposalRequest
->>>>>>> e82503dc
 
 	// Check if the request is for the chain ID specified in the config.toml.
 	if reqData.chainID != pv.Config.Privval.ChainID {
@@ -198,18 +166,9 @@
 
 	// If the requested height is at least {threshold}+1 higher than last_signed_height,
 	// the node's rank has become obsolete due to a rank update in the set.
-<<<<<<< HEAD
 	if !isRankUpToDate(reqData.height, pv.State.LastHeight, pv.GetThreshold()) {
-		pv.Logger.Printf("[DEBUG] signctrl: The requested height differs too much from the last height (%v - %v >= %v)", reqData.height, pv.State.LastHeight, pv.GetThreshold()+1)
+		pv.Logger.Debug("The requested height differs too much from the last height (%v - %v >= %v)", reqData.height, pv.State.LastHeight, pv.GetThreshold()+1)
 		return buildResponse(msg, &tm_privvalproto.RemoteSignerError{Description: ErrRankObsolete.Error()}), ErrRankObsolete
-=======
-	if !isRankUpToDate(req.Proposal.Height, pv.State.LastHeight, pv.GetThreshold()) {
-		pv.Logger.Debug("(%v - %v) < %v", req.Proposal.Height, pv.State.LastHeight, pv.GetThreshold())
-		return wrapMsg(&tm_privvalproto.SignedProposalResponse{
-			Proposal: tm_typesproto.Proposal{},
-			Error:    &tm_privvalproto.RemoteSignerError{Description: ErrRankObsolete.Error()},
-		}), ErrRankObsolete
->>>>>>> e82503dc
 	}
 
 	// Only check the commitsigs once for each block height.
@@ -253,14 +212,13 @@
 	case *tm_privvalproto.Message_SignVoteRequest:
 		req := msg.GetSignVoteRequest()
 
-<<<<<<< HEAD
 		// The node has permission to sign the vote, so sign it.
 		if err := pv.TMFilePV.SignVote(pv.Config.Privval.ChainID, req.Vote); err != nil {
 			err := fmt.Errorf("failed to sign %v for block height %v: %v", req.Vote.Type, req.Vote.Height, err)
 			return buildResponse(msg, &tm_privvalproto.RemoteSignerError{Description: err.Error()}), err
 		}
 
-		pv.Logger.Printf("[INFO] signctrl: Signed %v for block height %v", req.Vote.Type, req.Vote.Height)
+		pv.Logger.Info("Signed %v for block height %v", req.Vote.Type, req.Vote.Height)
 		return buildResponse(wrapMsg(&tm_privvalproto.SignVoteRequest{Vote: req.Vote, ChainId: req.GetChainId()}), nil), nil
 
 	case *tm_privvalproto.Message_SignProposalRequest:
@@ -272,19 +230,12 @@
 			return buildResponse(msg, &tm_privvalproto.RemoteSignerError{Description: err.Error()}), err
 		}
 
-		pv.Logger.Printf("[INFO] signctrl: Signed %v for block height %v", req.Proposal.Type, req.Proposal.Height)
+		pv.Logger.Info("Signed %v for block height %v", req.Proposal.Type, req.Proposal.Height)
 		return buildResponse(wrapMsg(&tm_privvalproto.SignProposalRequest{Proposal: req.Proposal, ChainId: req.GetChainId()}), nil), nil
 
 	default:
 		return nil, fmt.Errorf("unknown sign request: %T", msg)
 	}
-=======
-	pv.Logger.Info("Signed %v for block height %v", req.Proposal.Type, req.Proposal.Height)
-	return wrapMsg(&tm_privvalproto.SignedProposalResponse{
-		Proposal: *req.Proposal,
-		Error:    nil,
-	}), nil
->>>>>>> e82503dc
 }
 
 // HandleRequest handles all incoming requests from the validator.
