package cmd

import (
	"fmt"
	"net/http"
	"os"
	"os/signal"
	"strings"
	"syscall"

	"github.com/BlockscapeNetwork/signctrl/config"
	"github.com/BlockscapeNetwork/signctrl/privval"
	"github.com/BlockscapeNetwork/signctrl/types"
	"github.com/hashicorp/logutils"

	"github.com/spf13/cobra"
	"github.com/spf13/viper"
	tm_privval "github.com/tendermint/tendermint/privval"
)

var (
	startCmd = &cobra.Command{
		Use:   "start",
		Short: "Starts the SignCTRL node",
		Run: func(cmd *cobra.Command, args []string) {
			// Load the config into memory.
			cfg, err := config.Load()
			if err != nil {
				fmt.Printf("couldn't load %v:\n%v", config.File, err)
				os.Exit(1)
			}
			cfgDir := config.Dir()

			// Set the logger and its mininum log level.
			logger := types.NewSyncLogger(os.Stderr, "", 0)
			filter := &logutils.LevelFilter{
				Levels:   types.LogLevels,
				MinLevel: logutils.LogLevel(cfg.Base.LogLevel),
				Writer:   os.Stderr,
			}
			logger.SetOutput(filter)

			// Load the state.
			state, err := config.LoadOrGenState(cfgDir)
			if err != nil {
				fmt.Printf("couldn't load %v:\n%v\n", config.StateFile, err)
				os.Exit(1)
			}

			// Initialize a new SCFilePV.
			pv := privval.NewSCFilePV(
				logger,
				cfg,
				state,
				tm_privval.LoadOrGenFilePV(
					privval.KeyFilePath(cfgDir),
					privval.StateFilePath(cfgDir),
				),
				&http.Server{Addr: fmt.Sprintf(":%v", privval.DefaultHTTPPort)},
			)
			pv.Gauges = types.RegisterGauges()

			// Start the SignCTRL service.
			if err := pv.Start(); err != nil {
<<<<<<< HEAD
				fmt.Println(err)
				if err := pv.Stop(); err != nil {
					fmt.Println(err)
					os.Exit(1)
				}
=======
				logger.Error(err.Error())
>>>>>>> e82503dc
				os.Exit(1)
			}

			// Wait either for the service itself or a system call to quit the process.
			sigs := make(chan os.Signal, 1)
			signal.Notify(sigs, syscall.SIGINT, syscall.SIGTERM)

			select {
			case <-pv.Quit(): // Used for self-induced shutdown
				pv.Logger.Info("Shutting SignCTRL down... \u23FB (quit)")
			case <-sigs: // The sigs channel is only used for OS interrupt signals
<<<<<<< HEAD
				pv.Logger.Println("[INFO] signctrl: Shutting SignCTRL down... \u23FB (user/os interrupt)")
			}

			if err := pv.Stop(); err != nil {
				fmt.Println(err)
				os.Exit(1)
=======
				pv.Logger.Info("Shutting SignCTRL down... \u23FB (user/os interrupt)")
				if err := pv.Stop(); err != nil {
					logger.Error(err.Error())
					os.Exit(1)
				}
>>>>>>> e82503dc
			}

			// Terminate the process gracefully with exit code 0.
			os.Exit(0)
		},
	}
)

func init() {
	cobra.OnInitialize(initConfig)
	rootCmd.AddCommand(startCmd)
}

func initConfig() {
	cfgParts := strings.Split(config.File, ".")

	viper.SetConfigName(cfgParts[0])
	viper.SetConfigType(cfgParts[1])

	viper.AddConfigPath("$SIGNCTRL_CONFIG_DIR")
	viper.AddConfigPath("$HOME/.signctrl")
	viper.AddConfigPath(".")
}<|MERGE_RESOLUTION|>--- conflicted
+++ resolved
@@ -62,15 +62,11 @@
 
 			// Start the SignCTRL service.
 			if err := pv.Start(); err != nil {
-<<<<<<< HEAD
-				fmt.Println(err)
+				logger.Error(err.Error())
 				if err := pv.Stop(); err != nil {
 					fmt.Println(err)
 					os.Exit(1)
 				}
-=======
-				logger.Error(err.Error())
->>>>>>> e82503dc
 				os.Exit(1)
 			}
 
@@ -82,20 +78,11 @@
 			case <-pv.Quit(): // Used for self-induced shutdown
 				pv.Logger.Info("Shutting SignCTRL down... \u23FB (quit)")
 			case <-sigs: // The sigs channel is only used for OS interrupt signals
-<<<<<<< HEAD
-				pv.Logger.Println("[INFO] signctrl: Shutting SignCTRL down... \u23FB (user/os interrupt)")
-			}
-
-			if err := pv.Stop(); err != nil {
-				fmt.Println(err)
-				os.Exit(1)
-=======
 				pv.Logger.Info("Shutting SignCTRL down... \u23FB (user/os interrupt)")
 				if err := pv.Stop(); err != nil {
 					logger.Error(err.Error())
 					os.Exit(1)
 				}
->>>>>>> e82503dc
 			}
 
 			// Terminate the process gracefully with exit code 0.
